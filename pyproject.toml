--- conflicted
+++ resolved
@@ -27,25 +27,14 @@
 repository = "https://github.com/pnxenopoulos/awpy"
 
 [tool.poetry.dependencies]
-<<<<<<< HEAD
-python      = ">=3.9"
-click       = ">=8.1.7"
-loguru      = ">=0.7.2"
-matplotlib  = ">=3.9.0"
-numpy = [
-  { version = ">=1.26.4,<2.0.0", python = ">=3.9,<3.12" },
-  { version = ">=2.0.0", python = ">=3.12,<3.13" },
-]
-pandas      = ">=2.2.2"
-setuptools  = ">=70.1.0"
-demoparser2 = ">=0.26.2"
-tqdm        = "^4.66.4"
-=======
 python = "<3.12,>=3.10"
 click = ">=8.1.7"
 loguru = ">=0.7.2"
 matplotlib = ">=3.9.0"
-numpy = "^1.26.4"
+numpy = [
+  { version = ">=1.26.4,<2.0.0", python = ">=3.9,<3.12" },
+  { version = ">=2.0.0", python = ">=3.12,<3.13" },
+]
 pandas = ">=2.2.2"
 setuptools = ">=70.1.0"
 demoparser2 = ">=0.27.0"
@@ -53,7 +42,6 @@
 usd-core = "^24.5"
 scipy = "^1.14.0"
 pillow = "^10.4.0"
->>>>>>> 6748bb6e
 
 [tool.poetry.dev-dependencies]
 pandas-stubs     = "^2.2.2.240805"
