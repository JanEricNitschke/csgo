--- conflicted
+++ resolved
@@ -1,10 +1,10 @@
 """ Util functions for csgo package
 """
 
-import json
-import numpy as np
 import re
 import subprocess
+from typing import cast, Literal
+from awpy.types import Area
 
 
 class AutoVivification(dict):
@@ -18,16 +18,11 @@
             return value
 
 
-<<<<<<< HEAD
-def check_go_version():
-    """Function to check the Golang version of the current machine, returns True if greater than 1.17.0"""
-=======
 def check_go_version() -> bool:
     """Function to check the Golang version of the current machine, returns True if greater than 1.14.0
 
     Returns:
         bool whether the found go version is recent enough"""
->>>>>>> c17da95d
     try:
         proc = subprocess.Popen(["go", "version"], stdout=subprocess.PIPE)
         parsed_resp = (
@@ -48,23 +43,31 @@
 
 
 def is_in_range(value, min, max) -> bool:
+    """Checks if a value is in the range of two others inclusive
+
+    Args:
+        value (Any): Value to check whether it is in range
+        min (Any): Lower inclusive bound of the range check
+        max (Any): Upper inclusive bound of the range check"""
     if value >= min and value <= max:
         return True
-    else:
-        return False
+    return False
 
 
-def transform_csv_to_json(sampleCsv):
+def transform_csv_to_json(sample_csv) -> dict[str, dict[int, Area]]:
     """From Adi. Used to transform a nav file CSV to JSON."""
-    finalDic = {}
-    for curMap in sampleCsv["mapName"].unique():
-        mapDic = {}
-        for i in sampleCsv[sampleCsv["mapName"] == curMap].index:
-            curTile = sampleCsv.iloc[i]
-            curDic = {}
-            for curFeature in sampleCsv.columns:
-                if curFeature not in ["mapName", "areaId"]:
-                    curDic[curFeature] = curTile[curFeature]
-            mapDic[curTile["areaId"]] = curDic
-        finalDic[curMap] = mapDic
-    return finalDic+    final_dic: dict[str, dict[int, Area]] = {}
+    for cur_map in sample_csv["mapName"].unique():
+        map_dic: dict[int, Area] = {}
+        for i in sample_csv[sample_csv["mapName"] == cur_map].index:
+            cur_tile = sample_csv.iloc[i]
+            # Would rather initiate this as an empty 'Area' typeddict
+            cur_dic = {}
+            # And cast cur_feature to Literal["mapName","areaId","areaName","northWestX",...]
+            # However casting from Any to Literal does not work in mypy
+            for cur_feature in sample_csv.columns:
+                if cur_feature not in ["mapName", "areaId"]:
+                    cur_dic[cur_feature] = cur_tile[cur_feature]
+            map_dic[cur_tile["areaId"]] = cur_dic  # type: ignore[assignment]
+        final_dic[cur_map] = map_dic
+    return final_dic