<<<<<<< HEAD
"""Functions to to generate game stats based on snapshots from a demofile.
"""


def generate_vector_state(frame, map_name):
=======
from awpy.types import GameFrame


def generate_vector_state(frame: GameFrame, map_name: str) -> dict:
>>>>>>> c17da95d
    """Returns a game state in a dictionary format.

    Args:
        frame (dict) : Dict output of a frame generated from the DemoParser class
        map_name (string): String indicating the map name

    Returns:
        A dict with keys for each feature.
    """
    game_state: dict = {}
    game_state["mapName"] = map_name
    game_state["secondsSincePhaseStart"] = frame["seconds"]
    game_state["bombPlanted"] = frame["bombPlanted"]
    game_state["bombsite"] = frame["bombsite"]
    game_state["totalSmokes"] = len(frame["smokes"])
    game_state["totalFires"] = len(frame["fires"])

    # Team specific info (CT)
    game_state["ctAlive"] = 0
    game_state["ctHp"] = 0
    game_state["ctArmor"] = 0
    game_state["ctHelmet"] = 0
    game_state["ctEq"] = 0
    game_state["ctUtility"] = 0
    game_state["ctEqValStart"] = 0
    game_state["ctBombZone"] = 0
    game_state["defusers"] = 0
    for p in frame["ct"]["players"]:
        game_state["ctEqValStart"] += p["equipmentValueFreezetimeEnd"]
        if p["isAlive"]:
            game_state["ctAlive"] += 1
            game_state["ctHp"] += p["hp"]
            game_state["ctArmor"] += p["armor"]
            game_state["ctHelmet"] += p["hasHelmet"]
            game_state["ctEq"] += p["equipmentValue"]
            game_state["ctUtility"] += p["totalUtility"]
            game_state["defusers"] += p["hasDefuse"]
            # This does not seem to work correctly
            # It is never filled in parse_demo.go
            if p["isInBombZone"]:
                game_state["ctBombZone"] += 1

    # Team specific info (T)
    game_state["tAlive"] = 0
    game_state["tHp"] = 0
    game_state["tArmor"] = 0
    game_state["tHelmet"] = 0
    game_state["tEq"] = 0
    game_state["tUtility"] = 0
    game_state["tEqValStart"] = 0
    game_state["tHoldingBomb"] = 0
    game_state["tBombZone"] = 0
    for p in frame["t"]["players"]:
        game_state["tEqValStart"] += p["equipmentValueFreezetimeEnd"]
        if p["isAlive"]:
            game_state["tAlive"] += 1
            game_state["tHp"] += p["hp"]
            game_state["tArmor"] += p["armor"]
            game_state["tHelmet"] += p["hasHelmet"]
            game_state["tEq"] += p["equipmentValue"]
            game_state["tUtility"] += p["totalUtility"]
            # This does not seem to work correctly
            # It is never filled in parse_demo.go
            if p["isInBombZone"]:
                game_state["tBombZone"] += 1
            if p["hasBomb"]:
                game_state["tHoldingBomb"] = 1

    return game_state


def generate_graph_state(frame: GameFrame) -> dict:
    """Returns a game state as a graph

    Args:
        frame (dict) : Dict output of a frame generated from the DemoParser class

    Returns:
        A dict with keys "T", "CT" and "Global", where each entry is a vector. Global vector is CT + T concatenated
    """
    return {"ct": [], "t": [], "global": []}


def generate_set_state(frame: GameFrame) -> dict:
    """Returns a game state as a set

    Args:
        frame (dict) : Dict output of a frame generated from the DemoParser class

    Returns:
        A dict with keys "T", "CT" and "Global", where each entry is a vector. Global vector is CT + T concatenated
    """
    return {"ct": [], "t": [], "global": []}<|MERGE_RESOLUTION|>--- conflicted
+++ resolved
@@ -1,15 +1,10 @@
-<<<<<<< HEAD
 """Functions to to generate game stats based on snapshots from a demofile.
 """
 
-
-def generate_vector_state(frame, map_name):
-=======
 from awpy.types import GameFrame
 
 
 def generate_vector_state(frame: GameFrame, map_name: str) -> dict:
->>>>>>> c17da95d
     """Returns a game state in a dictionary format.
 
     Args:
