"""Module for time and clock parsing functions."""

import math
from typing import Literal, Optional, Union

import pandas as pd
from pandas._libs.missing import NAType  # pylint: disable=no-name-in-module

ROUND_START_DEFAULT_TIME_IN_SECS = 20
FREEZE_DEFAULT_TIME_IN_SECS = 115
BOMB_DEFAULT_TIME_IN_SECS = 40

TimeVariants = Literal["start", "freeze", "bomb"]


def parse_clock(
    seconds_since_phase_change: int,
    max_time_ticks: Union[TimeVariants, int],
    tick_rate: int = 64,
    timings: Optional[dict] = None,
) -> str:
    """Parse the remaining time in a round or phase to a clock string.

    Args:
        seconds_since_phase_change (int): The number of seconds since the phase change.
        max_time_ticks (Union[Literal['start', 'freeze', 'bomb'], int]): The maximum
            time in ticks for the phase.
        tick_rate (int, optional): The tick rate of the server. Defaults to 64.
        timings (dict, optional): The timings for the round. Default dictionary is
            a dictionary of preset constants.

    Returns:
        str: The remaining time in MM:SS format.
    """
    if timings is None:
        timings = {
            "start": ROUND_START_DEFAULT_TIME_IN_SECS,
            "freeze": FREEZE_DEFAULT_TIME_IN_SECS,
            "bomb": BOMB_DEFAULT_TIME_IN_SECS,
        }

    if max_time_ticks == "start":
        max_time_ticks = timings["start"] * tick_rate
    elif max_time_ticks == "freeze":
        max_time_ticks = timings["freeze"] * tick_rate
    elif max_time_ticks == "bomb":
        max_time_ticks = timings["bomb"] * tick_rate

    # Calculate the remaining time in ticks
    remaining_ticks = max_time_ticks - seconds_since_phase_change

    # Convert remaining ticks to total seconds
    remaining_seconds = remaining_ticks / tick_rate

    # Round up the seconds
    remaining_seconds = math.ceil(remaining_seconds)

    # Calculate minutes and seconds
    minutes = remaining_seconds // 60
    seconds = remaining_seconds % 60

    # Format as MM:SS with leading zeros
    return f"{int(minutes):02}:{int(seconds):02}"


<<<<<<< HEAD
def _find_clock_time(row: "pd.Series[int]") -> Union[str, NAType]:
=======
def _find_clock_time(row: pd.Series) -> Union[str, pd._libs.missing.NAType]:
>>>>>>> 6748bb6e
    """Find the clock time for a row.

    Args:
        row: A row from a dataframe with ticks_since_* columns.

    Returns:
        str: The clock time in MM:SS format or NA if no valid time is found.
    """
    times: dict[TimeVariants, Union[int, NAType]] = {
        "start": row["ticks_since_round_start"],
        "freeze": row["ticks_since_freeze_time_end"],
        "bomb": row["ticks_since_bomb_plant"],
    }
<<<<<<< HEAD

    # Filter out NA values
    valid_times: dict[TimeVariants, int] = {
        k: v for k, v in times.items() if pd.notna(v)
    }
=======
    # Filter out NA values
    valid_times = {k: v for k, v in times.items() if pd.notna(v)}
>>>>>>> 6748bb6e

    if not valid_times:
        return pd.NA

    # Find the key with the minimum value among valid times
<<<<<<< HEAD
    # (Using valid_times.get causes three separate pyright warnings...)
    min_key: str = min(valid_times, key=lambda x: valid_times[x])
=======
    min_key = min(valid_times, key=valid_times.get)
>>>>>>> 6748bb6e
    return parse_clock(valid_times[min_key], min_key)


def parse_times(
    df: pd.DataFrame, rounds_df: pd.DataFrame, tick_col: str = "tick"
) -> pd.DataFrame:
    """Adds time_since_* columns to the dataframe.

    Args:
        df (pd.DataFrame): The dataframe to add the time columns to.
        rounds_df (pd.DataFrame): The rounds dataframe.
        tick_col (str): The column name of the tick column.

    Returns:
        pd.DataFrame: The dataframe with the timesince_* columns added.
    """
    if tick_col not in df.columns:
        tick_col_missing_msg = f"{tick_col} not found in dataframe."
        raise ValueError(tick_col_missing_msg)

    df_with_round_info = df.merge(rounds_df, on="round", how="left")
    df_with_round_info["ticks_since_round_start"] = (
        df_with_round_info[tick_col] - df_with_round_info["start"]
    )
    df_with_round_info["ticks_since_freeze_time_end"] = (
        df_with_round_info[tick_col] - df_with_round_info["freeze_end"]
    )
    df_with_round_info["ticks_since_bomb_plant"] = (
        df_with_round_info[tick_col] - df_with_round_info["bomb_plant"]
    )

    def remove_negative_values(x: Union[int, NAType]) -> Union[int, NAType]:
        """Handle negative values.

        Needed for type hints.
        """
        return pd.NA if pd.isna(x) or x < 0 else x

    # Apply the function to the selected columns
    for col in df_with_round_info.columns:
        if col.startswith("ticks_since_"):
            ticks_col: pd.Series[int] = df_with_round_info[col]
            df_with_round_info[col] = ticks_col.map(remove_negative_values).astype(
                pd.Int64Dtype()
            )

    df_with_round_info = df_with_round_info.drop(
        columns=[
            "start",
            "freeze_end",
            "end",
            "official_end",
            "winner",
            "reason",
            "bomb_plant",
        ]
    )

    df_with_round_info["clock"] = df_with_round_info.apply(_find_clock_time, axis=1)

    return df_with_round_info<|MERGE_RESOLUTION|>--- conflicted
+++ resolved
@@ -63,11 +63,7 @@
     return f"{int(minutes):02}:{int(seconds):02}"
 
 
-<<<<<<< HEAD
 def _find_clock_time(row: "pd.Series[int]") -> Union[str, NAType]:
-=======
-def _find_clock_time(row: pd.Series) -> Union[str, pd._libs.missing.NAType]:
->>>>>>> 6748bb6e
     """Find the clock time for a row.
 
     Args:
@@ -81,27 +77,18 @@
         "freeze": row["ticks_since_freeze_time_end"],
         "bomb": row["ticks_since_bomb_plant"],
     }
-<<<<<<< HEAD
 
     # Filter out NA values
     valid_times: dict[TimeVariants, int] = {
         k: v for k, v in times.items() if pd.notna(v)
     }
-=======
-    # Filter out NA values
-    valid_times = {k: v for k, v in times.items() if pd.notna(v)}
->>>>>>> 6748bb6e
 
     if not valid_times:
         return pd.NA
 
     # Find the key with the minimum value among valid times
-<<<<<<< HEAD
     # (Using valid_times.get causes three separate pyright warnings...)
     min_key: str = min(valid_times, key=lambda x: valid_times[x])
-=======
-    min_key = min(valid_times, key=valid_times.get)
->>>>>>> 6748bb6e
     return parse_clock(valid_times[min_key], min_key)
 
 
